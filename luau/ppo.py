--- conflicted
+++ resolved
@@ -169,11 +169,7 @@
 
     def __init__(
         self,
-<<<<<<< HEAD
         env: gym.Env,
-=======
-        env: gymnasium.Env,
->>>>>>> 925f188c
         lr_actor: float,
         gamma: float,
         k_epochs: int,
@@ -183,36 +179,16 @@
         gae_lambda: float,
     ):
         self.env = env
-<<<<<<< HEAD
         state_dim = self.env.single_observation_space["image"].shape[-1]
         self.num_envs = len(self.env.env_fns)
-=======
-        if isinstance(self.env, gymnasium.vector.AsyncVectorEnv):
-            self.obs_space = self.env.single_observation_space
-            state_dim = self.env.env_fns[0]().observation_space["image"].shape[2]
-            self.action_space = self.env.single_action_space.n
-            self.num_envs = len(self.env.env_fns)
-        else:
-            self.obs_space = self.env.observation_space
-            state_dim = self.env.observation_space["image"].shape[-1]
-            self.action_space = self.env.action_space.n
-            self.num_envs = 1
->>>>>>> 925f188c
         self.lr_actor = lr_actor
         self.gamma = gamma
         self.eps_clip = eps_clip
         self.k_epochs = k_epochs
         self.minibatch_size = minibatch_size
-<<<<<<< HEAD
         self.buffer = RolloutBuffer(horizon, self.num_envs, self.env.single_observation_space, self.env.single_action_space)
         self.policy = ActorCritic(state_dim, self.env.single_action_space.n).to(device)
         self.optimizer = torch.optim.Adam(self.policy.parameters(), lr=lr_actor, eps=1e-5)
-=======
-        self.buffer = RolloutBuffer(horizon, self.num_envs, self.obs_space, self.action_space)
-        self.policy = ActorCritic(state_dim, self.action_space).to(device)
-        self.optimizer = torch.optim.Adam(self.policy.parameters(), lr=self.lr_actor, eps=1e-5)
-        self.MseLoss = nn.MSELoss()
->>>>>>> 925f188c
         self.horizon = horizon
         self.gae_lambda = gae_lambda
 
